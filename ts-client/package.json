{
  "name": "@meteora-ag/dlmm",
<<<<<<< HEAD
  "version": "1.0.50-rc.1",
=======
  "version": "1.0.49-rc.2",
>>>>>>> d92aa16e
  "description": "",
  "main": "./dist/index.js",
  "module": "./dist/index.mjs",
  "source": "./src/index.ts",
  "types": "./dist/index.d.ts",
  "files": [
    "dist/**"
  ],
  "scripts": {
    "build": "tsup",
    "start": "npm run build -- --watch",
    "test": "jest 'src/test/(ilm|sdk|position_managed_by_operator).test.ts'",
    "unit-test": "jest src/test/calculate_distribution.test.ts",
    "example": "dotenv -e .env npx ts-node src/example.ts"
  },
  "devDependencies": {
    "@babel/preset-env": "^7.22.5",
    "@types/babar": "^0.2.1",
    "@types/bn.js": "^5.1.5",
    "@types/gaussian": "^1.2.0",
    "@types/jest": "^29.5.2",
    "babar": "^0.2.3",
    "babel-jest": "^29.5.0",
    "dotenv-cli": "^7.2.1",
    "jest": "^29.5.0",
    "ts-jest": "^29.1.1",
    "tsup": "^6.7.0",
    "typescript": "^5.0.4"
  },
  "dependencies": {
    "@coral-xyz/anchor": "^0.28.0",
    "@solana/buffer-layout": "^4.0.1",
    "@solana/spl-token": "0.3.5",
    "@solana/web3.js": "~1.78.3",
    "decimal.js": "^10.4.2",
    "gaussian": "^1.3.0"
  },
  "keywords": [],
  "author": "McSam",
  "license": "ISC"
}<|MERGE_RESOLUTION|>--- conflicted
+++ resolved
@@ -1,10 +1,6 @@
 {
   "name": "@meteora-ag/dlmm",
-<<<<<<< HEAD
-  "version": "1.0.50-rc.1",
-=======
-  "version": "1.0.49-rc.2",
->>>>>>> d92aa16e
+  "version": "1.0.50-rc.2",
   "description": "",
   "main": "./dist/index.js",
   "module": "./dist/index.mjs",
